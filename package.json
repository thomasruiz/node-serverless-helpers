--- conflicted
+++ resolved
@@ -1,10 +1,6 @@
 {
   "name": "node-serverless-helpers",
-<<<<<<< HEAD
-  "version": "3.0.3",
-=======
   "version": "3.0.5",
->>>>>>> 7c0cc1b4
   "description": "Helpers to simplify nodejs code on FASS environments",
   "author": "Thomas Ruiz <contact@thomasruiz.eu>",
   "license": "ISC",
