--- conflicted
+++ resolved
@@ -1,39 +1,28 @@
 import { all as merge } from 'deepmerge';
 
 export interface ApiConfigCorsOptions {
-    origin: string;
-    credentials: boolean;
-    methods: string[];
-    allowHeaders: string[];
-    exposeHeaders: string[];
-    maxAge: string;
+  origin: string;
+  credentials: boolean;
+  methods: string[];
+  allowHeaders: string[];
+  exposeHeaders: string[];
+  maxAge: string;
 }
 
 export interface ApiConfigOptions {
-<<<<<<< HEAD
+  cors: boolean | ApiConfigCorsOptions;
   blacklist: string[];
-}
-=======
-    cors: boolean | ApiConfigCorsOptions;
-    blacklist: string[];
 };
->>>>>>> b2f40963
 
 export interface ConfigOptions {
   api: ApiConfigOptions;
 }
 
 let internalConfig: ConfigOptions = {
-<<<<<<< HEAD
   api: {
     blacklist: [],
+    cors: false,
   },
-=======
-    api: {
-        blacklist: [],
-        cors: false,
-    },
->>>>>>> b2f40963
 };
 
 export const config = (options: ConfigOptions): void => {
