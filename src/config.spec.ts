--- conflicted
+++ resolved
@@ -1,15 +1,8 @@
 import { config, getConfig } from './config';
 
 describe('config', () => {
-<<<<<<< HEAD
   it('changes the default options', () => {
-    config({api: {blacklist: []}});
-    expect(getConfig()).toStrictEqual({api: {blacklist: []}});
+    config({api: {cors: true, blacklist: ['foobar']}});
+    expect(getConfig()).toStrictEqual({api: {cors: true, blacklist: ['foobar']}});
   });
-=======
-    it('changes the default options', () => {
-        config({api: {cors: true, blacklist: ['foobar']}});
-        expect(getConfig()).toStrictEqual({api: {cors: true, blacklist: ['foobar']}});
-    });
->>>>>>> b2f40963
 });